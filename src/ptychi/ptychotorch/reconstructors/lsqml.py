--- conflicted
+++ resolved
@@ -582,21 +582,13 @@
         )
 
         # Re-extract delta O patches
-<<<<<<< HEAD
-        delta_o_patches = self.parameter_group.object.extract_patches_function(
-            delta_o_hat,
-            positions + self.parameter_group.object.center_pixel,
-            delta_o_patches.shape[-2:],
-        )
-
-        return delta_o_hat[None, ...], delta_o_patches[:, None, :, :]
-=======
         if positions is not None:
-            delta_o_patches = extract_patches_fourier_shift(
+            delta_o_patches = self.parameter_group.object.extract_patches_function(
                 delta_o_hat,
                 positions + self.parameter_group.object.center_pixel,
                 self.parameter_group.probe.shape[-2:],
             )
+    
             return delta_o_hat[None, ...], delta_o_patches[:, None, :, :]
         return delta_o_hat[None, ...]
     
@@ -612,7 +604,6 @@
         else:
             if self.current_minibatch == 0:
                 self.parameter_group.object.initialize_grad()
->>>>>>> 74d7654a
 
     def _record_object_slice_gradient(
         self, i_slice, delta_o_hat, alpha_o_i=None, add_to_existing=False
