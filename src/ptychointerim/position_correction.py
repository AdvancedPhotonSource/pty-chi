--- conflicted
+++ resolved
@@ -4,7 +4,6 @@
 import ptychointerim.api as api
 
 
-<<<<<<< HEAD
 class PositionCorrection:
     """
     Class containing the various position correction functions used to 
@@ -43,8 +42,17 @@
         Based on the paper:
         - Translation position determination in ptychographic coherent diffraction imaging (2013) - Fucai Zhang
 
-        :param obj_patches: A (batch_size, h, w) tensor of patches of the object.
-        :param delta_o_patches: A (batch_size, h, w) tensor of patches of the update to be applied to the object.
+        Parameters
+        ----------
+        obj_patches : torch.Tensor
+            A (batch_size, h, w) tensor of patches of the object.
+        delta_o_patches : torch.Tensor
+            A (batch_size, h, w) tensor of patches of the update to be applied to the object.
+
+        Returns
+        -------
+        Tensor
+            A (n_positions, 2) tensor of updates to the probe positions.
         """
 
         updated_obj_patches = obj_patches + delta_o_patches * self.object_step_size
@@ -76,47 +84,23 @@
         Denote probe positions as s. Given dL/dP = -chi * O.conj() (Eq. 24a), dL/ds = dL/dO * dO/ds =
         real(-chi * P.conj() * grad_O.conj()), where grad_O is the spatial gradient of the probe in x or y.
 
-        :param chi: A (batch_size, h, w) tensor of the exit wave update.
-        :param obj_patches: A (batch_size, h, w) tensor of patches of the object.
+        Parameters
+        ----------
+        chi : torch.Tensor
+            A (batch_size, h, w) tensor of the exit wave update.
+        obj_patches : torch.Tensor
+            A (batch_size, h, w) tensor of patches of the object.
+
+        Returns
+        -------
+        Tensor
+            A (n_positions, 2) tensor of updates to the probe positions.
         """
 
         probe_m0 = self.probe.get_mode_and_opr_mode(0, 0)
 
         chi_m0 = chi[:, 0, :, :]
         dody, dodx = gaussian_gradient(obj_patches, sigma=0.33)
-=======
-def compute_positions_cross_correlation_update(
-    obj_patches: torch.Tensor,
-    updated_obj_patches: torch.Tensor,
-    indices: torch.Tensor,
-    positions: torch.Tensor,
-    probe: torch.Tensor,
-):
-    """
-    Use cross-correlation position correction to compute an update to the probe positions.
-    
-    Based on the paper:
-    - Translation position determination in ptychographic coherent diffraction imaging (2013) - Fucai Zhang
-
-    Parameters
-    ----------
-    obj_patches : torch.Tensor
-        A (batch_size, h, w) patches of the object.
-    updated_obj_patches : torch.Tensor
-        A (batch_size, h, w) patches of the object with the new updates applied.
-    indices : torch.Tensor
-        A (batch_size) tensor specifying the position index that each object patch corresponds to.
-    positions : torch.Tensor
-        A (n_positions, 2) tensor of all measurement positions.
-    probe : torch.Tensor
-        A (h, w) tensor of the probe.
-
-    Returns
-    -------
-    Tensor
-        A (n_positions, 2) tensor of updates to the probe positions.
-    """
->>>>>>> 146bd3d7
 
         pdodx = dodx * probe_m0
         dldx = (torch.real(pdodx.conj() * chi_m0)).sum(-1).sum(-1)
@@ -128,16 +112,6 @@
         denom_y = (pdody.abs() ** 2).sum(-1).sum(-1)
         dldy = dldy / (denom_y + max(denom_y.max(), eps))
 
-<<<<<<< HEAD
         delta_pos = torch.stack([dldy, dldx], dim=1)
-=======
-    for i in range(len(positions[indices])):
-        delta_pos[indices[i]] = -find_cross_corr_peak(
-            updated_obj_patches[i] * probe_mask,
-            obj_patches[i] * probe_mask,
-            scale=20000,
-            real_space_width=0.01,
-        )
->>>>>>> 146bd3d7
 
         return delta_pos