from typing import Optional
import torch
from torch import Tensor
from torch.nn import ModuleList

<<<<<<< HEAD
from ptychointerim.ptychotorch.data_structures import (ReconstructParameter, VariableGroup, Ptychography2DVariableGroup)
=======
from ptychointerim.ptychotorch.data_structures import (Variable, VariableGroup, Ptychography2DVariableGroup,
                                                       MultisliceObject)
>>>>>>> 0e4c16ee
import ptychointerim.ptychotorch.propagation as prop
from ptychointerim.propagate import WavefieldPropagatorParameters, AngularSpectrumPropagator
from ptychointerim.metrics import MSELossOfSqrt


class ForwardModel(torch.nn.Module):
    
    def __init__(self, 
                 variable_group: VariableGroup, 
                 retain_intermediates: bool = False,
                 *args, **kwargs) -> None:
        super().__init__()
        
        if not isinstance(variable_group, VariableGroup):
            raise TypeError(f"variable_group must be a VariableGroup, not {type(variable_group)}")
        
        self.variable_group = variable_group
<<<<<<< HEAD
        self.optimizable_variables: ModuleList[ReconstructParameter] = ModuleList()
=======
        self.retain_intermediates = retain_intermediates
        self.optimizable_variables: ModuleList[Variable] = ModuleList()
        self.intermediate_variables = {}
>>>>>>> 0e4c16ee
        
    def register_optimizable_parameters(self):
        for var in self.variable_group.__dict__.values():
            if var.optimizable:
                self.optimizable_variables.append(var)

    def forward(self, *args, **kwargs):
        raise NotImplementedError
    
    def post_differentiation_hook(self, *args, **kwargs):
        pass
    
    def record_intermediate_variable(self, name, var):
        if self.retain_intermediates:
            self.intermediate_variables[name] = var
        
    
class Ptychography2DForwardModel(ForwardModel):
    
    def __init__(
            self, 
            variable_group: Ptychography2DVariableGroup,
            retain_intermediates: bool = False,
            *args, **kwargs) -> None:
        super().__init__(variable_group, *args, **kwargs)
        self.retain_intermediates = retain_intermediates
        
        # This step is essential as it sets the variables to be attributes of
        # the forward modelobject. Only with this can these buffers be copied
        # to the correct devices in DataParallel.
        self.object = variable_group.object
        self.probe = variable_group.probe
        self.probe_positions = variable_group.probe_positions
        self.opr_mode_weights = variable_group.opr_mode_weights
        
        # Intermediate variables. Only used if retain_intermediate is True.
        self.intermediate_variables = {
            'positions': None,
            'obj_patches': None,
            'psi': None,
            'psi_far': None
        }
        
    def check_inputs(self):
        if self.probe.has_multiple_opr_modes:
            if self.opr_mode_weights is None:
                raise ValueError('OPRModeWeights must be given when the probe has multiple OPR modes.')
        
    def forward_real_space(self, indices: Tensor, obj_patches: Tensor) -> Tensor:
        if self.probe.has_multiple_opr_modes:
            # Shape of probe:  (batch_size, n_modes, h, w)
            probe = self.probe.get_unique_probes(
                self.opr_mode_weights.get_weights(indices), mode_to_apply=0
            )
        else:
            # Shape of probe:  (n_modes, h, w)
            probe = self.probe.data
        # Shape of psi:        (batch_size, n_probe_modes, h, w)
        psi = obj_patches[:, None, :, :] * probe
        
        self.record_intermediate_variable('psi', psi)
        return psi
    
    def forward_far_field(self, psi: Tensor) -> Tensor:
        """
        Propagate exit waves to far field. 

        :param psi: a (n_patches, n_probe_modes, h, w) tensor of exit waves.
        :return: (n_patches, h, w) tensor of detected intensities.
        """
        psi_far = prop.propagate_far_field(psi)
        self.record_intermediate_variable('psi_far', psi_far)
        return psi_far

    def forward(self, indices: Tensor, return_object_patches: bool = False) -> Tensor:
        """Run ptychographic forward simulation and calculate the measured intensities.

        :param indices: A (N,) tensor of diffraction pattern indices in the batch.
        :param positions: A (N, 2) tensor of probe positions in pixels.
        :return: measured intensities (squared magnitudes).
        """
        positions = self.probe_positions.tensor[indices]
        obj_patches = self.object.extract_patches(positions, self.probe.get_spatial_shape())
        
        self.record_intermediate_variable('positions', positions)
        self.record_intermediate_variable('obj_patches', obj_patches)
        
        psi = self.forward_real_space(indices, obj_patches)
        psi_far = self.forward_far_field(psi)
        
        y = torch.abs(psi_far) ** 2
        # Sum along probe modes
        y = y.sum(1)
                    
        returns = [y]
        if return_object_patches:
            returns.append(obj_patches)
        if len(returns) == 1:
            return returns[0]
        else:
            return returns
        
    def post_differentiation_hook(self, *data_and_label, **kwargs):
        patterns = data_and_label[-1]
        self.scale_gradients(patterns)
    
    def scale_gradients(self, patterns):
        """
        Scale the gradients of object and probe so that they are identical to the
        update functions of ePIE. 
        
        For object, the ePIE update function is
        
            o = o + alpha * p.conj() / (abs(p) ** 2).max() * (psi_prime - psi)
            
        while the gradient given by AD when using MSELoss(reduction="mean") is 
        
            -(1 / (batch_size * h * w)) * alpha * p.conj() * (psi_prime - psi)
            
        To scale the AD gradient to match ePIE, we should
        (1) multiply it by batch_size * h * w;
        (2) divide it by (abs(p) ** 2).max() to make up the ePIE scaling factor.
        
        For probe, the ePIE update function is
        
            p = p + alpha * mean(o.conj() / (abs(o) ** 2).max() * (psi_prime - psi), axis=0)
            
        while the gradient given by AD when using MSELoss(reduction="mean") is 
        
            -(1 / (batch_size * h * w)) * alpha * sum(o.conj() * (psi_prime - psi), axis=0)
            
        To scale the AD gradient to match ePIE, we should
        (1) multiply it by batch_size * h * w;
        (2) divide it by (abs(o) ** 2).max() to make up the ePIE scaling factor 
            (but we can assume this is 1.0);
        (3) divide it by batch_size to make up the mean over the batch dimension.
        """
        # Directly modify the gradients here. Tensor.register_hook has memory leak issue.
        if self.object.optimizable:
            self.object.tensor.data.grad = \
                self.object.tensor.data.grad / self.probe.get_all_mode_intensity().max() \
                    * patterns.numel()
        # Assuming (obj_patches.abs() ** 2).max() == 1.0
        if self.probe.optimizable:
            self.probe.tensor.data.grad = \
                self.probe.tensor.data.grad * (patterns.numel() / len(patterns))
                
                
class MultislicePtychographyForwardModel(Ptychography2DForwardModel):
    def __init__(
        self, 
        variable_group: Ptychography2DVariableGroup,
        retain_intermediates: bool = False,
        wavelength_m: float = 1e-9,
        *args, **kwargs
    ) -> None:
        super().__init__(
            variable_group=variable_group,
            retain_intermediates=retain_intermediates,
            *args, **kwargs
        )
        assert isinstance(self.variable_group.object, MultisliceObject)
        
        self.wavelength_m = wavelength_m
        self.near_field_propagator = None
        self.prop_params = None
        
        self.build_propagator()
        
    def build_propagator(self):
        self.prop_params = WavefieldPropagatorParameters.create_simple(
                    wavelength_m=self.wavelength_m,
                    width_px=self.probe.shape[-1],
                    height_px=self.probe.shape[-2],
                    pixel_width_m=self.object.pixel_size_m,
                    pixel_height_m=self.object.pixel_size_m,
                    propagation_distance_m=self.object.slice_spacings_m[0],
                )
        self.near_field_propagator = AngularSpectrumPropagator(self.prop_params)
        
    def forward_real_space(self, indices, obj_patches):
        # Shape of obj_patches:   (batch_size, n_slices, h, w)
        if self.probe.has_multiple_opr_modes:
            # Shape of probe:     (batch_size, n_modes, h, w)
            probe = self.probe.get_unique_probes(
                self.opr_mode_weights.get_weights(indices), mode_to_apply=0
            )
        else:
            # Shape of probe:     (n_modes, h, w)
            probe = self.probe.data
        
        if self.retain_intermediates:
            slice_psis = []
        
        slice_psi_prop = probe
        for i_slice in range(self.variable_group.object.n_slices):
            slice_patches = obj_patches[:, i_slice, ...]
            
            # Modulate wavefield.
            # Shape of slice_psi: (batch_size, n_modes, h, w)
            slice_psi = slice_patches[:, None, :, :] * slice_psi_prop
            
            if self.retain_intermediates:
                slice_psis.append(slice_psi)
                
            # Propagate wavefield.
            if i_slice < self.variable_group.object.n_slices - 1:
                self.prop_params = WavefieldPropagatorParameters.create_simple(
                    wavelength_m=self.wavelength_m,
                    width_px=self.probe.shape[-1],
                    height_px=self.probe.shape[-2],
                    pixel_width_m=self.object.pixel_size_m,
                    pixel_height_m=self.object.pixel_size_m,
                    propagation_distance_m=self.object.slice_spacings_m[i_slice],
                )
                self.near_field_propagator.update(self.prop_params)
                slice_psi_prop = self.near_field_propagator.propagate_forward(slice_psi)
        if self.retain_intermediates:
            # Shape of slice_psis: (batch_size, n_slices - 1, n_modes, h, w)
            self.record_intermediate_variable('slice_psis', torch.stack(slice_psis, dim=1))
        return slice_psi
    
    def forward(self, indices: Tensor, return_object_patches: bool = False) -> Tensor:
        """Run ptychographic forward simulation and calculate the measured intensities.

        :param indices: A (N,) tensor of diffraction pattern indices in the batch.
        :param positions: A (N, 2) tensor of probe positions in pixels.
        :return: measured intensities (squared magnitudes).
        """
        return super().forward(indices, return_object_patches=return_object_patches)


class NoiseModel(torch.nn.Module):
    def __init__(self, eps=1e-6, valid_pixel_mask: Optional[Tensor] = None) -> None:
        super().__init__()
        self.eps = eps
        self.noise_statistics = None
        self.valid_pixel_mask = valid_pixel_mask
        
    def nll(self, y_pred: Tensor, y_true: Tensor) -> Tensor:
        """
        Calculate the negative log-likelihood.
        
        :param y_true: _description_
        :param y_pred: _description_
        :raises NotImplementedError: _description_
        :return: _description_
        """
        raise NotImplementedError
    
    def backward(self, *args, **kwargs):
        raise NotImplementedError
        
class GaussianNoiseModel(NoiseModel):
    def __init__(self, sigma: float = 0.5, eps: float = 1e-6, *args, **kwargs) -> None:
        super().__init__(eps=eps, *args, **kwargs)
        self.noise_statistics = 'gaussian'
        self.sigma = sigma
        self.loss_function = MSELossOfSqrt()
        
    def nll(self, y_pred: Tensor, y_true: Tensor) -> Tensor:
        # This is averaged over all pixels, so it differs from Eq. 11a in Odstrcil (2018)
        # by a factor of 1 / y_pred.numel().
        l = self.loss_function(y_pred, y_true) / self.sigma ** 2 * 0.5
        return l
    
    
class PtychographyGaussianNoiseModel(GaussianNoiseModel):
    def __init__(self, sigma: float = 0.5, eps: float = 1e-6, *args, **kwargs) -> None:
        super().__init__(sigma=sigma, eps=eps, *args, **kwargs)
    
    def backward_to_psi_far(self, y_pred, y_true, psi_far):
        """
        Compute the gradient of the NLL with respect to far field wavefront.
        """
        # Shape of g:       (batch_size, h, w)
        # Shape of psi_far: (batch_size, n_probe_modes, h, w)
        g = (1 - torch.sqrt(y_true / (y_pred + self.eps) + self.eps)) # Eq. 12b
        if self.valid_pixel_mask is not None:
            g[:, torch.logical_not(self.valid_pixel_mask)] = 0
        w = 1 / (2 * self.sigma) ** 2
        g = 2 * w * g[:, None, :, :] * psi_far
        return g
        
        
class PoissonNoiseModel(NoiseModel):
    def __init__(self, eps: float = 1e-6, *args, **kwargs) -> None:
        super().__init__(eps=eps, *args, **kwargs)
        self.noise_statistics = 'poisson'
        self.loss_function = torch.nn.PoissonNLLLoss(log_input=False)

    def nll(self, y_pred: Tensor, y_true: Tensor) -> Tensor:
        # This is averaged over all pixels, so it differs from Eq. 11a in Odstrcil (2018)
        # by a factor of 1 / y_pred.numel().
        l = self.loss_function(y_pred, y_true)
        return l
    

class PtychographyPoissonNoiseModel(PoissonNoiseModel):
    def __init__(self, eps: float = 1e-6, *args, **kwargs) -> None:
        super().__init__(eps=eps, *args, **kwargs)
        
    def backward_to_psi_far(self, y_pred: Tensor, y_true: Tensor, psi_far: Tensor):
        """
        Compute the gradient of the NLL with respect to far field wavefront.
        """
        g = 1 - y_true / (y_pred + self.eps)  # Eq. 12b
        if self.valid_pixel_mask is not None:
            g[:, torch.logical_not(self.valid_pixel_mask)] = 0
        g = g[:, None, :, :] * psi_far
        return g
    <|MERGE_RESOLUTION|>--- conflicted
+++ resolved
@@ -3,12 +3,8 @@
 from torch import Tensor
 from torch.nn import ModuleList
 
-<<<<<<< HEAD
-from ptychointerim.ptychotorch.data_structures import (ReconstructParameter, VariableGroup, Ptychography2DVariableGroup)
-=======
-from ptychointerim.ptychotorch.data_structures import (Variable, VariableGroup, Ptychography2DVariableGroup,
+from ptychointerim.ptychotorch.data_structures import (ReconstructParameter, VariableGroup, Ptychography2DVariableGroup,
                                                        MultisliceObject)
->>>>>>> 0e4c16ee
 import ptychointerim.ptychotorch.propagation as prop
 from ptychointerim.propagate import WavefieldPropagatorParameters, AngularSpectrumPropagator
 from ptychointerim.metrics import MSELossOfSqrt
@@ -26,13 +22,9 @@
             raise TypeError(f"variable_group must be a VariableGroup, not {type(variable_group)}")
         
         self.variable_group = variable_group
-<<<<<<< HEAD
+        self.retain_intermediates = retain_intermediates
         self.optimizable_variables: ModuleList[ReconstructParameter] = ModuleList()
-=======
-        self.retain_intermediates = retain_intermediates
-        self.optimizable_variables: ModuleList[Variable] = ModuleList()
         self.intermediate_variables = {}
->>>>>>> 0e4c16ee
         
     def register_optimizable_parameters(self):
         for var in self.variable_group.__dict__.values():
