--- conflicted
+++ resolved
@@ -42,13 +42,8 @@
                 input_data = [x.to(torch.get_default_device()) for x in batch_data[:-1]]
                 y_true = batch_data[-1].to(torch.get_default_device())
 
-<<<<<<< HEAD
-                (delta_o, delta_p, delta_pos), batch_loss = self.update_step_module(*input_data, y_true)
+                (delta_o, delta_p, delta_pos), batch_loss = self.update_step_module(*input_data, y_true, self.dataset.valid_pixel_mask)
                 self.apply_updates(delta_o, delta_p, delta_pos)
-=======
-                (delta_o, delta_p), batch_loss = self.update_step_module(*input_data, y_true, self.dataset.valid_pixel_mask)
-                self.apply_updates(delta_o, delta_p)
->>>>>>> e1ae6970
                 batch_loss = torch.mean(batch_loss)
 
                 self.loss_tracker.update_batch_loss_with_value(batch_loss.item())
@@ -127,10 +122,11 @@
             delta_pos = None
             delta_o = place_patches_fourier_shift(torch.zeros_like(object_.data), positions + object_.center_pixel, delta_o_patches, op='add')
 
+        delta_pos = None
         if probe_positions.optimizable:
-            updated_obj_patches = obj_patches + delta_o_patches * object_.optimizer_params['lr'] # Need to make more general
+            updated_obj_patches = obj_patches + delta_o_patches * object_.optimizer_params['lr']
             delta_pos = EPIEReconstructor.compute_positions_cross_correlation_update(
-                obj_patches, updated_obj_patches, indices, probe_positions.data, probe.data[0, 0]) # Need the proper way to combine probe into a 2 dimensional tensor
+                obj_patches, updated_obj_patches, indices, probe_positions.data, probe.data[0, 0])
 
         delta_p_all_modes = None
         if probe.optimizable:
@@ -174,12 +170,8 @@
             delta_p = delta_p[..., 0] + 1j * delta_p[..., 1]
             delta_p = delta_p.mean(0)
             probe.set_grad(-delta_p)
-<<<<<<< HEAD
             probe.optimizer.step()
 
         if delta_pos is not None:
             probe_positions.set_grad(-delta_pos)
-            probe_positions.optimizer.step()
-=======
-            probe.optimizer.step()
->>>>>>> e1ae6970
+            probe_positions.optimizer.step()