import torch
from torch.utils.data import Dataset
from torch import Tensor

from ptychointerim.ptychotorch.data_structures import Ptychography2DParameterGroup, Object2D
from ptychointerim.ptychotorch.reconstructors.base import (
    AnalyticalIterativePtychographyReconstructor,
)
from ptychointerim.image_proc import place_patches_fourier_shift
# from ptychointerim.position_correction import compute_positions_cross_correlation_update, calculate_probe_position_update_direction
from ptychointerim.forward_models import Ptychography2DForwardModel


class PIEReconstructor(AnalyticalIterativePtychographyReconstructor):
    """
    The ptychographic iterative engine (PIE), as described in:

    Andrew Maiden, Daniel Johnson, and Peng Li, "Further improvements to the
    ptychographical iterative engine," Optica 4, 736-745 (2017)

    Object and probe updates are calculated using the formulas in table 1 of
    Maiden (2017).

    The `step_size` parameter is equivalent to gamma in Eq. 22 of Maiden (2017)
    when `optimizer == SGD`.
    """

    def __init__(
        self,
        parameter_group: Ptychography2DParameterGroup,
        dataset: Dataset,
        batch_size: int = 1,
        n_epochs: int = 100,
        object_alpha: float = 0.1,
        probe_alpha: float = 0.1,
        *args,
        **kwargs,
    ) -> None:
        super().__init__(
            parameter_group=parameter_group,
            dataset=dataset,
            batch_size=batch_size,
            n_epochs=n_epochs,
            *args,
            **kwargs,
        )
        self.object_alpha = object_alpha
        self.probe_alpha = probe_alpha
        self.forward_model = Ptychography2DForwardModel(parameter_group, retain_intermediates=True)

    def check_inputs(self, *args, **kwargs):
        if not isinstance(self.parameter_group.object, Object2D):
            raise NotImplementedError("EPIEReconstructor only supports 2D objects.")
        for var in self.parameter_group.get_optimizable_parameters():
            if "lr" not in var.optimizer_params.keys():
                raise ValueError(
                    "Optimizable parameter {} must have 'lr' in optimizer_params.".format(var.name)
                )
        if self.metric_function is not None:
            raise NotImplementedError("EPIEReconstructor does not support metric function yet.")
        if self.parameter_group.probe.has_multiple_opr_modes:
            raise NotImplementedError("EPIEReconstructor does not support multiple OPR modes yet.")

    def run_minibatch(self, input_data, y_true, *args, **kwargs):
        (delta_o, delta_p, delta_pos), batch_loss = self.compute_updates(
            *input_data, y_true, self.dataset.valid_pixel_mask
        )
        self.apply_updates(delta_o, delta_p, delta_pos)
        batch_loss = torch.mean(batch_loss)
        self.loss_tracker.update_batch_loss_with_value(batch_loss.item())

    def compute_updates(
        self, indices: torch.Tensor, y_true: torch.Tensor, valid_pixel_mask: torch.Tensor
    ) -> tuple[torch.Tensor, ...]:
        """
        Calculates the updates of the whole object, the probe, and other parameters.
        This function is called in self.update_step_module.forward.
        """
        object_ = self.parameter_group.object
        probe = self.parameter_group.probe
        probe_positions = self.parameter_group.probe_positions

        indices = indices.cpu()
        positions = probe_positions.tensor[indices]

        y, obj_patches = self.forward_model.forward(indices, return_object_patches=True)
        psi = self.forward_model.intermediate_variables["psi"]
        psi_far = self.forward_model.intermediate_variables["psi_far"]

        p = probe.get_opr_mode(0)

        psi_prime = (
            psi_far
            / ((psi_far.abs() ** 2).sum(1, keepdims=True).sqrt() + 1e-7)
            * torch.sqrt(y_true + 1e-7)[:, None]
        )
        # Do not swap magnitude for bad pixels.
        psi_prime = torch.where(
            valid_pixel_mask.repeat(psi_prime.shape[0], probe.n_modes, 1, 1), psi_prime, psi_far
        )
        psi_prime = self.forward_model.far_field_propagator.propagate_backward(psi_prime)

        delta_o = None
        if object_.optimization_enabled(self.current_epoch):
            step_weight = self.calculate_object_step_weight(p)
            delta_o_patches = step_weight * (psi_prime - psi)
            delta_o_patches = delta_o_patches.sum(1)
            delta_o = place_patches_fourier_shift(
                torch.zeros_like(object_.data),
                positions + object_.center_pixel,
                delta_o_patches,
                op="add",
            )

        delta_pos = None
        if probe_positions.optimization_enabled(self.current_epoch) and object_.optimizable:
<<<<<<< HEAD
            updated_obj_patches = obj_patches + delta_o_patches * object_.optimizer_params['lr']
            delta_pos = torch.zeros_like(probe_positions.data)
            delta_pos[indices] = probe_positions.position_correction.get_update(psi_prime - psi, obj_patches, updated_obj_patches)
=======
            updated_obj_patches = obj_patches + delta_o_patches * object_.optimizer_params["lr"]
            delta_pos = compute_positions_cross_correlation_update(
                obj_patches, updated_obj_patches, indices, probe_positions.data, probe.data[0, 0]
            )
>>>>>>> c3e115f1

        delta_p_all_modes = None
        if probe.optimization_enabled(self.current_epoch):
            step_weight = self.calculate_probe_step_weight(obj_patches)
            delta_p = step_weight * (psi_prime - psi)
            delta_p = delta_p.mean(0)
            delta_p_all_modes = delta_p[None, :, :]

        batch_loss = torch.mean((torch.sqrt(y) - torch.sqrt(y_true)) ** 2)
        return (delta_o, delta_p_all_modes, delta_pos), torch.atleast_1d(batch_loss)

    def calculate_object_step_weight(self, p: Tensor):
        """Calculate the weight for the object update step."""
        numerator = p.abs() * p.conj()
        denominator = p.abs().sum(0).max() * (
            p.abs() ** 2 + self.object_alpha * (p.abs() ** 2).sum(0).max()
        )
        step_weight = numerator / denominator
        return step_weight

    def calculate_probe_step_weight(self, obj_patches: Tensor):
        """Calculate the weight for the probe update step."""
        obj_max = (torch.abs(obj_patches) ** 2).max(-1).values.max(-1).values.view(-1, 1, 1)
        numerator = obj_patches.abs() * obj_patches.conj()
        denominator = obj_max * (obj_patches.abs() ** 2 + self.probe_alpha * obj_max)
        step_weight = numerator / denominator
        return step_weight[:, None]

    def apply_updates(self, delta_o, delta_p, delta_pos, *args, **kwargs):
        """
        Apply updates to optimizable parameters given the updates calculated by self.compute_updates.

        :param delta_o: A (n_replica, h, w, 2) tensor of object update vector.
        :param delta_p: A (n_replicate, n_opr_modes, n_modes, h, w, 2) tensor of probe update vector.
        :param delta_pos: A (n_positions, 2) tensor of probe position vectors.
        """
        object_ = self.parameter_group.object
        probe = self.parameter_group.probe
        probe_positions = self.parameter_group.probe_positions

        if delta_o is not None:
            object_.set_grad(-delta_o)
            object_.optimizer.step()

        if delta_p is not None:
            probe.set_grad(-delta_p)
            probe.optimizer.step()

        if delta_pos is not None:
            probe_positions.set_grad(-delta_pos)
            probe_positions.optimizer.step()


class EPIEReconstructor(PIEReconstructor):
    """
    The extended ptychographic iterative engine (ePIE), as described in:

    Andrew Maiden, Daniel Johnson, and Peng Li, "Further improvements to the
    ptychographical iterative engine," Optica 4, 736-745 (2017)

    Object and probe updates are calculated using the formulas in table 1 of
    Maiden (2017).

    The `step_size` parameter is equivalent to gamma in Eq. 22 of Maiden (2017)
    when `optimizer == SGD`.
    """

    def __init__(self, *args, **kwargs):
        super().__init__(*args, **kwargs)

    def calculate_object_step_weight(self, p: Tensor):
        p_max = (torch.abs(p) ** 2).sum(0).max()
        step_weight = self.object_alpha * p.conj() / p_max
        return step_weight

    def calculate_probe_step_weight(self, obj_patches: Tensor):
        obj_max = (torch.abs(obj_patches) ** 2).max(-1).values.max(-1).values.view(-1, 1, 1)
        step_weight = self.probe_alpha * obj_patches.conj() / obj_max
        step_weight = step_weight[:, None]
        return step_weight


class RPIEReconstructor(PIEReconstructor):
    """
    The regularized ptychographic iterative engine (rPIE), as described in:

    Andrew Maiden, Daniel Johnson, and Peng Li, "Further improvements to the
    ptychographical iterative engine," Optica 4, 736-745 (2017)

    Object and probe updates are calculated using the formulas in table 1 of
    Maiden (2017).

    The `step_size` parameter is equivalent to gamma in Eq. 22 of Maiden (2017)
    when `optimizer == SGD`.

    To get the momentum-accelerated PIE (mPIE), use `optimizer == SGD` and use
    the optimizer settings `{'momentum': eta, 'nesterov': True}` where `eta` is
    the constant used in  Eq. 19 of Maiden (2017).
    """

    def __init__(self, *args, **kwargs):
        super().__init__(*args, **kwargs)

    def calculate_object_step_weight(self, p: Tensor):
        p_max = (torch.abs(p) ** 2).sum(0).max()
        step_weight = p.conj() / (
            (1 - self.object_alpha) * (torch.abs(p) ** 2) + self.object_alpha * p_max
        )
        return step_weight

    def calculate_probe_step_weight(self, obj_patches: Tensor):
        obj_max = (torch.abs(obj_patches) ** 2).max(-1).values.max(-1).values.view(-1, 1, 1)
        step_weight = obj_patches.conj() / (
            (1 - self.probe_alpha) * (torch.abs(obj_patches) ** 2) + self.probe_alpha * obj_max
        )
        step_weight = step_weight[:, None]
        return step_weight<|MERGE_RESOLUTION|>--- conflicted
+++ resolved
@@ -114,16 +114,11 @@
 
         delta_pos = None
         if probe_positions.optimization_enabled(self.current_epoch) and object_.optimizable:
-<<<<<<< HEAD
-            updated_obj_patches = obj_patches + delta_o_patches * object_.optimizer_params['lr']
+            updated_obj_patches = obj_patches + delta_o_patches * object_.optimizer_params["lr"]
             delta_pos = torch.zeros_like(probe_positions.data)
-            delta_pos[indices] = probe_positions.position_correction.get_update(psi_prime - psi, obj_patches, updated_obj_patches)
-=======
-            updated_obj_patches = obj_patches + delta_o_patches * object_.optimizer_params["lr"]
-            delta_pos = compute_positions_cross_correlation_update(
-                obj_patches, updated_obj_patches, indices, probe_positions.data, probe.data[0, 0]
+            delta_pos[indices] = probe_positions.position_correction.get_update(
+                psi_prime - psi, obj_patches, updated_obj_patches
             )
->>>>>>> c3e115f1
 
         delta_p_all_modes = None
         if probe.optimization_enabled(self.current_epoch):
