from typing import Optional, Union, Tuple, Type, Literal
import dataclasses
import os
import logging

import torch
from torch import Tensor
from torch.nn import Module, Parameter
import numpy as np
from numpy import ndarray
import tifffile

import ptychointerim.image_proc as ip
from ptychointerim.ptychotorch.utils import to_tensor, get_default_complex_dtype
import ptychointerim.maths as pmath
import ptychointerim.api as api

class ComplexTensor(Module):
    """
    A module that stores the real and imaginary parts of a complex tensor
    as real tensors. 
    
    The support of PyTorch DataParallel on complex parameters is flawed. To
    avoid the issue, complex parameters are stored as two real tensors.
    """
    
    def __init__(self, 
                 data: Union[Tensor, ndarray], 
                 requires_grad: bool = True, 
                 *args, **kwargs) -> None:
        super().__init__(*args, **kwargs)
        data = to_tensor(data)
        data = torch.stack([data.real, data.imag], dim=-1).requires_grad_(requires_grad)
        data = data.type(torch.get_default_dtype())
        
        self.register_parameter(name='data', param=Parameter(data))
        
    def mag(self) -> Tensor:
        return torch.sqrt(self.data[..., 0] ** 2 + self.data[..., 1] ** 2)
    
    def magsq(self) -> Tensor:
        return self.data[..., 0] ** 2 + self.data[..., 1] ** 2
    
    def phase(self) -> Tensor:
        return torch.atan2(self.data[..., 1], self.data[..., 0])
    
    def real(self) -> Tensor:
        return self.data[..., 0]
    
    def imag(self) -> Tensor:
        return self.data[..., 1]
    
    def complex(self) -> Tensor:
        return self.real() + 1j * self.imag()
    
    @property
    def shape(self) -> Tuple[int, ...]:
        return self.data.shape[:-1]
    
    def set_data(self, data: Union[Tensor, ndarray]):
        data = to_tensor(data)
        data = torch.stack([data.real, data.imag], dim=-1)
        data = data.type(torch.get_default_dtype())
        self.data.copy_(to_tensor(data))


class ReconstructParameter(Module):
    
    name = None
    optimizable: bool = True
    optimization_plan: api.OptimizationPlan = None
    optimizer = None
    
    def __init__(self, 
                 shape: Optional[Tuple[int, ...]] = None, 
                 data: Optional[Union[Tensor, ndarray]] = None,
                 is_complex: bool = False,
                 name: Optional[str] = None, 
                 optimizable: bool = True,
                 optimization_plan: Optional[api.OptimizationPlan] = None,
                 optimizer_class: Optional[Type[torch.optim.Optimizer]] = None,
                 optimizer_params: Optional[dict] = None,
                 *args, **kwargs) -> None:
        super().__init__(*args, **kwargs)
        if shape is None and data is None:
            raise ValueError("Either shape or data must be specified.")
        self.name = name
        self.optimizable = optimizable
        self.optimization_plan = optimization_plan
        if self.optimization_plan is None:
            self.optimization_plan = api.OptimizationPlan()
        self.optimizer_class = optimizer_class
        self.optimizer_params = {} if optimizer_params is None else optimizer_params
        self.optimizer = None
        self.is_complex = is_complex
        self.preconditioner = None
        
        if is_complex:
            if data is not None:
                self.tensor = ComplexTensor(data).requires_grad_(optimizable)
            else:
                self.tensor = ComplexTensor(torch.zeros(shape), requires_grad=optimizable)
        else:
            if data is not None:
                tensor = to_tensor(data).requires_grad_(optimizable)
            else:
                tensor = torch.zeros(shape).requires_grad_(optimizable)
            # Register the tensor as a parameter. In subclasses, do the same for any
            # additional differentiable variables. If you have a buffer that does not
            # need gradients, use register_buffer instead.
            self.register_parameter('tensor', Parameter(tensor))
                
        self.build_optimizer()
        
    @property
    def shape(self) -> Tuple[int, ...]:
        return self.tensor.shape
    
    @property
    def data(self) -> Tensor:
        if self.is_complex:
            return self.tensor.complex()
        else:
            return self.tensor.clone()
            
    def build_optimizer(self):
        if self.optimizable and self.optimizer_class is None:
            raise ValueError("Variable {} is optimizable but no optimizer is specified.".format(self.name))
        if self.optimizable:
            if isinstance(self.tensor, ComplexTensor):
                self.optimizer = self.optimizer_class([self.tensor.data], **self.optimizer_params)
            else:
                self.optimizer = self.optimizer_class([self.tensor], **self.optimizer_params)
            
    def set_optimizable(self, optimizable):
        self.optimizable = optimizable
        self.tensor.requires_grad_(optimizable)
        
    def get_tensor(self, name):
        """Get a member tensor in this object.
        
        It is necessary to use this method to access memebers when 
        # (1) the forward model is wrapped in DataParallel,
        # (2) multiple deivces are used,
        # (3) the model has complex parameters. 
        # DataParallel adds an additional dimension at the end of each registered 
        # complex parameter (not an issue for real parameters).
        This method selects the right index along that dimension by checking
        the device ID. 
        """
        var = getattr(self, name)
        # If the current shape has one more dimension than the original shape,
        # it means that the DataParallel wrapper has added an additional
        # dimension. Select the right index from the last dimension.
        if len(var.shape) > len(self.shape):
            dev_id = var.device.index
            if dev_id is None:
                raise RuntimeError("Expecting multi-GPU, but unable to find device ID.")
            var = var[..., dev_id]
        return var
    
    def get_config_dict(self):
        return {'name': self.name, 
                'optimizer_class': str(self.optimizer_class), 
                'optimizer_params': self.optimizer_params,
                'optimizable': self.optimizable}
        
    def set_data(self, data):
        if isinstance(self.tensor, ComplexTensor):
            self.tensor.set_data(data)
        else:
            self.tensor.copy_(to_tensor(data))
            
    def get_grad(self):
        if isinstance(self.tensor, ComplexTensor):
            return self.tensor.data.grad[..., 0] + 1j * self.tensor.data.grad[..., 1]
        else:
            return self.tensor.grad
            
    def set_grad(self, grad):
        """
        Populate the `grad` field of the contained tensor, so that it can optimized
        by PyTorch optimizers. You should not need this for AutodiffReconstructor.
        However, method without automatic differentiation needs this to fill in the gradients
        manually.

        :param grad: tensor of gradient. 
        """
        if isinstance(self.tensor, ComplexTensor):
            grad = torch.stack([grad.real, grad.imag], dim=-1)
            self.tensor.data.grad = grad
        else:
            self.tensor.grad = grad
    
    def post_update_hook(self, *args, **kwargs):
        pass
<<<<<<< HEAD

=======
    
    def optimization_enabled(self, epoch: int):
        if self.optimizable and self.optimization_plan.is_enabled(epoch):
            enabled = True
        else:
            enabled = False
        logging.debug(f"{self.name} optimization enabled at epoch {epoch}: {enabled}")
        return enabled
    
>>>>>>> eecd438e

class DummyVariable(ReconstructParameter):
    def __init__(self, *args, **kwargs):
        super().__init__(shape=(1,), optimizable=False, *args, **kwargs)


class Object(ReconstructParameter):
    
    pixel_size_m: float = 1.0
    
    def __init__(self, *args, pixel_size_m: float = 1.0, name='object', **kwargs):
        super().__init__(*args, name=name, is_complex=True, **kwargs)
        self.pixel_size_m = pixel_size_m
        center_pixel = torch.tensor(self.shape, device=torch.get_default_device()) / 2.0
        
        self.register_buffer('center_pixel', center_pixel)

    def extract_patches(self, positions, patch_shape, *args, **kwargs):
        raise NotImplementedError
    
    def place_patches(self, positions, patches, *args, **kwargs):
        raise NotImplementedError
        

class Object2D(Object):
    
    def __init__(self, *args, **kwargs):
        super().__init__(*args, **kwargs)
        
    def extract_patches(self, positions: Tensor, patch_shape: Tuple[int, int]):
        """Extract patches from 2D object.

        :param positions: a tensor of shape (N, 2) giving the center positions of the patches in pixels.
            The origin of the given positions are assumed to be `self.center_pixel`.
        :param patch_shape: a tuple giving the patch shape in pixels.
        """
        # Positions are provided with the origin in the center of the object support. 
        # We shift the positions so that the origin is in the upper left corner.
        positions = positions + self.center_pixel
        patches = ip.extract_patches_fourier_shift(self.tensor.complex(), positions, patch_shape)
        return patches
    
    def place_patches(self, positions: Tensor, patches: Tensor, *args, **kwargs):
        """Place patches into a 2D object.
        
        :param positions: a tensor of shape (N, 2) giving the center positions of the patches in pixels.
            The origin of the given positions are assumed to be `self.center_pixel`.
        :param patches: (N, H, W) tensor ofimage patches.
        """
        positions = positions + self.center_pixel
        image = ip.place_patches_fourier_shift(self.tensor.complex(), positions, patches)
        self.tensor.set_data(image)
        
    def place_patches_on_empty_buffer(self, positions: Tensor, patches: Tensor, *args, **kwargs):
        """Place patches into a zero array with the same shape as the object.
        
        :param positions: a tensor of shape (N, 2) giving the center positions of the patches in pixels.
        :param patches: (N, H, W) tensor ofimage patches.
        :return: a tensor with the same shape as the object with patches added onto it.
        """
        positions = positions + self.center_pixel
        image = torch.zeros(self.shape, dtype=get_default_complex_dtype(), device=self.tensor.data.device)
        image = ip.place_patches_fourier_shift(image, positions, patches, op='add')
        return image
        
        
class Probe(ReconstructParameter):
    
    # TODO: eigenmode_update_relaxation is only used for LSQML. We should create dataclasses
    # to contain additional options for Variable classes, and subclass them for specific
    # reconstruction algorithms - for example, ProbeOptions -> LSQMLProbeOptions.
    def __init__(self, *args, name='probe', eigenmode_update_relaxation=0.1, **kwargs):
        """
        Represents the probe function in a tensor of shape 
            `(n_opr_modes, n_modes, h, w)`
        where:
        - n_opr_modes is the number of mutually coherent probe modes used in orthogonal
          probe relaxation (OPR). 
        - n_modes is the number of mutually incoherent probe modes.

        :param name: name of the variable, defaults to 'probe'.
        :param eigenmode_update_relaxation: relaxation factor, or effectively the step size, 
            for eigenmode update in LSQML.
        """
        super().__init__(*args, name=name, is_complex=True, **kwargs)
        if len(self.shape) != 4:
            raise ValueError('Probe tensor must be of shape (n_opr_modes, n_modes, h, w).')
        
        self.eigenmode_update_relaxation = eigenmode_update_relaxation
        
    def shift(self, shifts: Tensor):
        """
        Generate shifted probe. 

        :param shifts: A tensor of shape (2,) or (N, 2) giving the shifts in pixels.
            If a (N, 2)-shaped tensor is given, a batch of shifted probes are generated.
        """
        if shifts.ndim == 1:
            probe_straightened = self.tensor.complex().view(-1, *self.shape[-2:])
            shifted_probe = ip.fourier_shift(
                probe_straightened, 
                shifts[None, :].repeat([[probe_straightened.shape[0], 1, 1]])
            )
            shifted_probe = shifted_probe.view(*self.shape)
        else:
            n_shifts = shifts.shape[0]
            n_images_each_probe = self.shape[0] * self.shape[1]
            probe_straightened = self.tensor.complex().view(n_images_each_probe, *self.shape[-2:])
            probe_straightened = probe_straightened.repeat(n_shifts, 1, 1)
            shifts = shifts.repeat_interleave(n_images_each_probe, dim=0)
            shifted_probe = ip.fourier_shift(probe_straightened, shifts)
            shifted_probe = shifted_probe.reshape(n_shifts, *self.shape)
        return shifted_probe
    
    @property
    def n_modes(self):
        return self.tensor.shape[1]
    
    @property
    def n_opr_modes(self):
        return self.tensor.shape[0]
    
    @property
    def has_multiple_opr_modes(self):
        return self.n_opr_modes > 1
    
    @property
    def has_multiple_incoherent_modes(self):
        return self.n_modes > 1

    def get_mode(self, mode: int):
        return self.tensor.complex()[:, mode]
    
    def get_opr_mode(self, mode: int):
        return self.tensor.complex()[mode]
    
    def get_mode_and_opr_mode(self, mode: int, opr_mode: int):
        return self.tensor.complex()[opr_mode, mode]
    
    def get_spatial_shape(self):
        return self.shape[-2:]
    
    def get_all_mode_intensity(
            self, 
            opr_mode: Optional[int] = 0, 
            weights: Optional[Union[Tensor, ReconstructParameter]] = None,
        ) -> Tensor:
        """
        Get the intensity of all probe modes.

        :param opr_mode: the OPR mode. If this is not None, only the intensity of the chosen
            OPR mode is calculated. Otherwise, it calculates the intensity of the weighted sum
            of all OPR modes. In that case, `weights` must be given.
        :param weights: a (n_opr_modes,) tensor giving the weights of OPR modes.
        :return: _description_
        """
        if isinstance(weights, OPRModeWeights):
            weights = weights.data
        if opr_mode is not None:
            p = self.data[opr_mode]
        else:
            p = (self.data * weights[None, :, :, :]).sum(0)
        return torch.sum((p.abs()) ** 2, dim=0)
    
    def get_unique_probes(self, weights: Union[Tensor, ReconstructParameter], mode_to_apply: Optional[int] = None) -> Tensor:
        """
        Creates the unique probe for one or more scan points given the weights of eigenmodes.
        
        :param weights: A (n_points, n_opr_modes) or (n_opr_modes,) tensor giving the weights 
            of the eigenmodes. 
        :param mode_to_apply: The incoherent mode for which OPR modes should be applied. The data
            for other modes will be set to the value of the first OPR mode. If None,
            OPR correction will be done to all incoherent modes. 
        :return: A (n_points, n_modes, h, w) tensor of unique probes if weights.ndim == 2, 
            or a (n_modes, h, w) tensor if weights.ndim == 1.
        """
        if isinstance(weights, OPRModeWeights):
            weights = weights.data
        
        p_orig = None
        if mode_to_apply is not None:
            p_orig = self.data.clone()
            p = p_orig[:, [mode_to_apply], :, :]
        else:
            p = self.data.clone()
        if weights.ndim == 1:
            unique_probe = p * weights[:, None, None, None]
            unique_probe = unique_probe.sum(0)
        else:
            unique_probe = p[None, ...] * weights[:, :, None, None, None]
            unique_probe = unique_probe.sum(1)
            
        # If OPR is only applied on one incoherent mode, add in the rest of the modes.
        if mode_to_apply is not None:
            if weights.ndim == 1:
                # Shape of unique_probe:     (1, h, w)
                p_orig[0, [mode_to_apply], :, :] = unique_probe
                unique_probe = p_orig[0, ...]
            else:
                # Shape of unique_probe:     (n_points, 1, h, w)
                p_orig = p_orig[None, ...].repeat(weights.shape[0], 1, 1, 1, 1)
                p_orig[:, 0, [mode_to_apply], :, :] = unique_probe
                unique_probe = p_orig[:, 0, ...]
        return unique_probe
    
<<<<<<< HEAD
    def constrain_incoherent_modes_orthogonality(self):
        """Orthogonalize the incoherent probe modes for the first OPR mode.""" 
        probe = self.data
        probe[0] = pmath.orthogonalize_gs(
            probe[0],
            dim=(-2, -1),
            group_dim=0,
        )
        self.set_data(probe)
    
    def constrain_opr_mode_orthogonality(self, weights: Union[Tensor, Variable], eps=1e-5):
=======
    def constrain_opr_mode_orthogonality(self, weights: Union[Tensor, ReconstructParameter], eps=1e-5):
>>>>>>> eecd438e
        """Add the following constraints to variable probe weights

        1. Remove outliars from weights
        2. Enforce orthogonality once per epoch
        3. Sort the variable probes by their total energy
        4. Normalize the variable probes so the energy is contained in the weight
        
        Adapted from Tike (https://github.com/AdvancedPhotonSource/tike). The implementation
        in Tike assumes a separately stored variable probe eigenmodes; here we use the
        PtychoShelves convention and regard the second and following OPR modes as eigenmodes.
        
        Also, this function assumes that OPR correction is only applied to the first
        incoherent mode when mixed state probe is used, as this is what PtychoShelves does. 
        OPR modes of other incoherent modes are ignored, for now. 
        
        :param weights: a (n_points, n_opr_modes) tensor of weights.
        :return: normalized and sorted OPR mode weights.
        """
        if isinstance(weights, OPRModeWeights):
            weights = weights.data
        
        # The main mode of the probe is the first OPR mode, while the
        # variable part of the probe is the second and following OPR modes.
        # The main mode should not change during orthogonalization, but the
        # variable OPR modes should all be orthogonal to it. 
        probe = self.data
        
        if False:
            # Normalize variable probes
            vnorm = pmath.mnorm(probe, dim=(-2, -1), keepdims=True)
            probe /= (vnorm + eps)
            # Shape of weights:      (n_points, n_opr_modes). 
            # Currently, only the first incoherent mode has OPR modes, and the
            # stored weights are for that mode.
            weights = weights * vnorm[:, 0, 0, 0]

        # Orthogonalize variable probes. With Gram-Schmidt, the first
        # OPR mode (i.e., the main mode) should not change during orthogonalization.
        probe = pmath.orthogonalize_gs(
            probe,
            dim=(-2, -1),
            group_dim=0,
        )

        # Compute the energies of variable OPR modes (i.e., the second and following) 
        # in order to sort probes by energy.
        # Shape of power:         (n_opr_modes - 1,).
        power = pmath.norm(weights[..., 1:], dim=0) ** 2
        
        # Sort the probes by energy
        sorted = torch.argsort(-power)
        weights[:, 1:] = weights[:, sorted + 1]
        # Apply only to the first incoherent mode.
        probe[1:, 0, :, :] = probe[sorted + 1, 0, :, :]

        # Remove outliars from variable probe weights.
        aevol = torch.abs(weights)
        weights = torch.minimum(
            aevol,
            1.5 * torch.quantile(
                aevol,
                0.95,
                dim=0,
                keepdims=True,
            ).type(weights.dtype),
        ) * torch.sign(weights)

        # Update stored data.
        self.set_data(probe)
        return weights
<<<<<<< HEAD

    def post_update_hook(self, weights: Union[Tensor, Variable]=None) -> Union[Tensor, None]:
=======
    
    def post_update_hook(self, weights: Union[Tensor, ReconstructParameter]) -> Tensor:
>>>>>>> eecd438e
        super().post_update_hook()
        # start = torch.cuda.Event(enable_timing=True)
        # end = torch.cuda.Event(enable_timing=True)
        if self.has_multiple_incoherent_modes:
            # start.record()
            self.constrain_incoherent_modes_orthogonality()
            # end.record()
            # torch.cuda.synchronize()
            # print(start.elapsed_time(end))
        if self.has_multiple_opr_modes:
            weights = self.constrain_opr_mode_orthogonality(weights)
            return weights
     
    def normalize_eigenmodes(self):
        """
        Normalize all eigenmodes (the second and following OPR modes) such that each of them
        has a squared norm equal to the number of pixels in the probe.
        """
        if not self.has_multiple_opr_modes:
            return
        eigen_modes = self.data[1:, ...]
        for i_opr_mode in range(eigen_modes.shape[0]):
            for i_mode in range(eigen_modes.shape[1]):
                eigen_modes[i_opr_mode, i_mode, :, :] /= (
                    pmath.mnorm(eigen_modes[i_opr_mode, i_mode, :, :], dim=(-2, -1)) + 1e-8
                )
                
        new_data = self.data
        new_data[1:, ...] = eigen_modes
        self.set_data(new_data)
    
    def save_tiff(self, path: str):
        """
        Save the probe's magnitude and phase as 2 TIFF files. Each file contains
        an array of tiles, where the rows correspond to incoherent probe modes
        and columns correspond to OPR modes.

        :param path: path to save. "_phase" and "_mag" will be appended to the filename.
        """
        fname = os.path.splitext(path)[0]
        mag_img = np.empty([self.shape[3] * self.shape[1], self.shape[2] * self.shape[0]])
        phase_img = np.empty([self.shape[3] * self.shape[1], self.shape[2] * self.shape[0]])
        data = self.data
        for i_mode in range(self.shape[1]):
            for i_opr_mode in range(self.shape[0]):
                mag_img[
                    i_mode * self.shape[3]:(i_mode + 1) * self.shape[3], 
                    i_opr_mode * self.shape[2]:(i_opr_mode + 1) * self.shape[2]
                    ] = data[i_opr_mode, i_mode, :, :].abs().detach().cpu().numpy()
                phase_img[
                    i_mode * self.shape[3]:(i_mode + 1) * self.shape[3], 
                    i_opr_mode * self.shape[2]:(i_opr_mode + 1) * self.shape[2]
                    ] = torch.angle(data[i_opr_mode, i_mode, :, :]).detach().cpu().numpy()
        tifffile.imsave(fname + '_mag.tif', mag_img)
        tifffile.imsave(fname + '_phase.tif', phase_img)
                
    
    
class OPRModeWeights(ReconstructParameter):
    
    # TODO: update_relaxation is only used for LSQML. We should create dataclasses
    # to contain additional options for Variable classes, and subclass them for specific
    # reconstruction algorithms - for example, OPRModeWeightsOptions -> LSQMLOPRModeWeightsOptions.
    def __init__(self, *args, name='opr_weights', update_relaxation=0.1, optimize_eigenmode_weights=True, 
                 optimize_intensity_variation=False, **kwargs):
        """
        Weights of OPR modes for each scan point.

        :param name: name of the variable.
        :param update_relaxation: relaxation factor, or effectively the step size, for 
            the update step in LSQML.
        """
        super().__init__(*args, name=name, is_complex=False, **kwargs)
        if len(self.shape) != 2:
            raise ValueError('OPR weights must be of shape (n_scan_points, n_opr_modes).')
        if self.optimizable:
            if not (optimize_eigenmode_weights or optimize_intensity_variation):
                raise ValueError('When OPRModeWeights is optimizable, at least 1 of '
                                 'optimize_eigenmode_weights and optimize_intensity_variation '
                                 'should be set to True.')
        
        self.update_relaxation = update_relaxation
        # TODO: AD optimizes both eigenmode weights and intensity variation when self.optimizable is True.
        # They should be separately controllable. 
        self.optimize_eigenmode_weights = optimize_eigenmode_weights
        self.optimize_intensity_variation = optimize_intensity_variation
        
        self.n_opr_modes = self.tensor.shape[1]
        
    def build_optimizer(self):
        if self.optimizer_class is None:
            return
        if self.optimizable:
            if isinstance(self.tensor, ComplexTensor):
                self.optimizer = self.optimizer_class([self.tensor.data], **self.optimizer_params)
            else:
                self.optimizer = self.optimizer_class([self.tensor], **self.optimizer_params)
        
    def get_weights(self, indices: Union[tuple[int, ...], slice]) -> Tensor:
        return self.data[indices]
    

class ProbePositions(ReconstructParameter):
    
    pixel_size_m: float = 1.0
    conversion_factor_dict = {'nm': 1e9, 'um': 1e6, 'm': 1.0}
        
    def __init__(self, *args, pixel_size_m: float = 1.0, name: str = 'probe_positions', 
                 update_magnitude_limit=0, **kwargs):
        """Probe positions. 

        :param data: a tensor of shape (N, 2) giving the probe positions in pixels. 
            Input positions should be in row-major order, i.e., y-posiitons come first.
        """
        super().__init__(*args, name=name, is_complex=False, **kwargs)
        self.pixel_size_m = pixel_size_m
        self.update_magnitude_limit = update_magnitude_limit
        
    def get_positions_in_physical_unit(self, unit: str = 'm'):
        return self.tensor * self.pixel_size_m * self.conversion_factor_dict[unit]


@dataclasses.dataclass
class VariableGroup:

    def get_all_variables(self) -> list[ReconstructParameter]:
        return list(self.__dict__.values())

    def get_optimizable_variables(self) -> list[ReconstructParameter]:
        ovs = []
        for var in self.get_all_variables():
            if var.optimizable:
                ovs.append(var)
        return ovs
    
    def get_config_dict(self):
        return {var.name: var.get_config_dict() for var in self.get_all_variables()}
    

@dataclasses.dataclass
class PtychographyVariableGroup(VariableGroup):
    
    object: Object

    probe: Probe

    probe_positions: ProbePositions
    
    opr_mode_weights: Optional[OPRModeWeights] = dataclasses.field(default_factory=DummyVariable)
    
    def __post_init__(self):
        if self.probe.has_multiple_opr_modes and self.opr_mode_weights is None:
            raise ValueError('OPRModeWeights must be provided when the probe has multiple OPR modes.')


@dataclasses.dataclass
class Ptychography2DVariableGroup(PtychographyVariableGroup):

    object: Object2D<|MERGE_RESOLUTION|>--- conflicted
+++ resolved
@@ -194,9 +194,6 @@
     
     def post_update_hook(self, *args, **kwargs):
         pass
-<<<<<<< HEAD
-
-=======
     
     def optimization_enabled(self, epoch: int):
         if self.optimizable and self.optimization_plan.is_enabled(epoch):
@@ -206,7 +203,6 @@
         logging.debug(f"{self.name} optimization enabled at epoch {epoch}: {enabled}")
         return enabled
     
->>>>>>> eecd438e
 
 class DummyVariable(ReconstructParameter):
     def __init__(self, *args, **kwargs):
@@ -412,7 +408,6 @@
                 unique_probe = p_orig[:, 0, ...]
         return unique_probe
     
-<<<<<<< HEAD
     def constrain_incoherent_modes_orthogonality(self):
         """Orthogonalize the incoherent probe modes for the first OPR mode.""" 
         probe = self.data
@@ -423,10 +418,7 @@
         )
         self.set_data(probe)
     
-    def constrain_opr_mode_orthogonality(self, weights: Union[Tensor, Variable], eps=1e-5):
-=======
     def constrain_opr_mode_orthogonality(self, weights: Union[Tensor, ReconstructParameter], eps=1e-5):
->>>>>>> eecd438e
         """Add the following constraints to variable probe weights
 
         1. Remove outliars from weights
@@ -497,22 +489,11 @@
         # Update stored data.
         self.set_data(probe)
         return weights
-<<<<<<< HEAD
-
-    def post_update_hook(self, weights: Union[Tensor, Variable]=None) -> Union[Tensor, None]:
-=======
-    
-    def post_update_hook(self, weights: Union[Tensor, ReconstructParameter]) -> Tensor:
->>>>>>> eecd438e
+
+    def post_update_hook(self, weights: Union[Tensor, ReconstructParameter]=None) -> Union[Tensor, None]:
         super().post_update_hook()
-        # start = torch.cuda.Event(enable_timing=True)
-        # end = torch.cuda.Event(enable_timing=True)
         if self.has_multiple_incoherent_modes:
-            # start.record()
             self.constrain_incoherent_modes_orthogonality()
-            # end.record()
-            # torch.cuda.synchronize()
-            # print(start.elapsed_time(end))
         if self.has_multiple_opr_modes:
             weights = self.constrain_opr_mode_orthogonality(weights)
             return weights
