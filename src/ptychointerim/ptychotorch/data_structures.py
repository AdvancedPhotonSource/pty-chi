--- conflicted
+++ resolved
@@ -1,8 +1,4 @@
-<<<<<<< HEAD
-from typing import Optional, Union, Tuple, Type, Callable
-=======
 from typing import Optional, Union, Tuple
->>>>>>> 6b0ec5b3
 import dataclasses
 import os
 import logging
@@ -884,32 +880,21 @@
         self,
         *args,
         name: str = "probe_positions",
-<<<<<<< HEAD
-        update_magnitude_limit=0,
-        correction_options: api.ProbePositionOptions.CorrectionOptions = api.ProbePositionOptions.CorrectionOptions,
+        options: "api.options.base.ProbePositionOptions" = None,
         probe: Probe = None,
-=======
-        options: "api.options.base.ProbePositionOptions" = None,
->>>>>>> 6b0ec5b3
         **kwargs,
     ):
         """Probe positions. 
 
         :param data: a tensor of shape (N, 2) giving the probe positions in pixels.
-            Input positions should be in row-major order, i.e., y-posiitons come first.
-        """
-<<<<<<< HEAD
-        super().__init__(*args, name=name, is_complex=False, **kwargs)
-        self.pixel_size_m = pixel_size_m
-        self.update_magnitude_limit = update_magnitude_limit
-        self.position_correction = position_correction.PositionCorrection(
-            probe=probe, correction_options=correction_options
-        )
-=======
+            Input positions should be in row-major order, i.e., y-positons come first.
+        """
         super().__init__(*args, name=name, options=options, is_complex=False, **kwargs)
         self.pixel_size_m = options.pixel_size_m
         self.update_magnitude_limit = options.update_magnitude_limit
->>>>>>> 6b0ec5b3
+        self.position_correction = position_correction.PositionCorrection(
+            probe=probe, correction_options=options.correction_options
+        )
 
     def get_positions_in_physical_unit(self, unit: str = "m"):
         return self.tensor * self.pixel_size_m * self.conversion_factor_dict[unit]
