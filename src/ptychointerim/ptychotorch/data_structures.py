--- conflicted
+++ resolved
@@ -1000,21 +1000,11 @@
         object_step_size: float = None,
         **kwargs,
     ):
-<<<<<<< HEAD
-        """Probe positions. 
+        """
+        Probe positions.
 
         :param data: a tensor of shape (N, 2) giving the probe positions in pixels.
-            Input positions should be in row-major order, i.e., y-positons come first.
-=======
-        """
-        Probe positions.
-
-        Parameters
-        ----------
-        data : Tensor
-            A tensor of shape (N, 2) giving the probe positions in pixels.
-            Input positions should be in row-major order, i.e., y-posiitons come first.
->>>>>>> 146bd3d7
+            Input positions should be in row-major order, i.e., y-positions come first.
         """
         super().__init__(*args, name=name, options=options, is_complex=False, **kwargs)
         import ptychointerim.position_correction as position_correction
