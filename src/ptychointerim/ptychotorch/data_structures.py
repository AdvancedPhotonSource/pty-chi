--- conflicted
+++ resolved
@@ -1,8 +1,4 @@
-<<<<<<< HEAD
-from typing import Optional, Union, Tuple, Type, Literal, Callable
-=======
-from typing import Optional, Union, Tuple, Type
->>>>>>> c3e115f1
+from typing import Optional, Union, Tuple, Type, Callable
 import dataclasses
 import os
 import logging
@@ -18,12 +14,8 @@
 from ptychointerim.ptychotorch.utils import to_tensor, get_default_complex_dtype
 import ptychointerim.maths as pmath
 import ptychointerim.api as api
-<<<<<<< HEAD
-from ptychointerim.ptychotorch.propagation import propagate_far_field
+from ptychointerim.propagate import WavefieldPropagator, FourierPropagator
 import ptychointerim.position_correction as position_correction
-=======
-from ptychointerim.propagate import WavefieldPropagator, FourierPropagator
->>>>>>> c3e115f1
 
 
 class ComplexTensor(Module):
@@ -934,11 +926,7 @@
 
 class ProbePositions(ReconstructParameter):
     pixel_size_m: float = 1.0
-<<<<<<< HEAD
-    conversion_factor_dict = {'nm': 1e9, 'um': 1e6, 'm': 1.0}
-=======
     conversion_factor_dict = {"nm": 1e9, "um": 1e6, "m": 1.0}
->>>>>>> c3e115f1
 
     def __init__(
         self,
@@ -946,36 +934,23 @@
         pixel_size_m: float = 1.0,
         name: str = "probe_positions",
         update_magnitude_limit=0,
-<<<<<<< HEAD
         correction_options: api.ProbePositionOptions.CorrectionOptions = api.ProbePositionOptions.CorrectionOptions,
         probe: Probe = None,
         **kwargs,
     ):
         """Probe positions. 
 
-        :param data: a tensor of shape (N, 2) giving the probe positions in pixels. 
-=======
-        **kwargs,
-    ):
-        """Probe positions.
-
         :param data: a tensor of shape (N, 2) giving the probe positions in pixels.
->>>>>>> c3e115f1
             Input positions should be in row-major order, i.e., y-posiitons come first.
         """
         super().__init__(*args, name=name, is_complex=False, **kwargs)
         self.pixel_size_m = pixel_size_m
         self.update_magnitude_limit = update_magnitude_limit
-<<<<<<< HEAD
         self.position_correction = position_correction.PositionCorrection(
             probe=probe, correction_options=correction_options
         )
 
-    def get_positions_in_physical_unit(self, unit: str = 'm'):
-=======
-
     def get_positions_in_physical_unit(self, unit: str = "m"):
->>>>>>> c3e115f1
         return self.tensor * self.pixel_size_m * self.conversion_factor_dict[unit]
 
     def get_config_dict(self):
