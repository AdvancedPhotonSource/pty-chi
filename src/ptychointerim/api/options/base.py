from typing import Optional, Union, Sequence
import dataclasses
import logging

from numpy import ndarray
from torch import Tensor

import ptychointerim.api.enums as enums
from ptychointerim.api.options.plan import OptimizationPlan

@dataclasses.dataclass
class Options:

    def uninherited_fields(self) -> dict:
        """
        Find fields that are not inherited from the generic options parent
        class (typically the direct subclass of `ParameterOptions` or
        `Options`), and return them as a dictionary.
        """
        parent_classes = [ObjectOptions, ProbeOptions, ReconstructorOptions, ProbePositionOptions, OPRModeWeightsOptions]
        parent_class = [parent_class for parent_class in parent_classes if isinstance(self, parent_class)][0]
        if isinstance(parent_class, object):
            return self.__dict__
        parent_fields = [f.name for f in dataclasses.fields(parent_class)]
        d = {}
        for k, v in self.__dict__.items():
            if k not in parent_fields:
                d[k] = v
        return d


@dataclasses.dataclass
class ParameterOptions(Options):

    optimizable: bool = True
    """
    Whether the parameter is optimizable.
    """

    optimization_plan: OptimizationPlan = dataclasses.field(default_factory=OptimizationPlan)
    """
    Optimization plan for the parameter.
    """

    optimizer: enums.Optimizers = enums.Optimizers.SGD
    """
    Name of the optimizer.
    """

    step_size: float = 1
    """
    Step size of the optimizer. This will be the learning rate `lr` in
    `optimizer_params`.
    """

    optimizer_params: dict = dataclasses.field(default_factory=dict)
    """
    Settings for the optimizer of the parameter. For additional information on
    optimizer parameters, see: https://pytorch.org/docs/stable/optim.html
    """


@dataclasses.dataclass
class ObjectOptions(ParameterOptions):

    initial_guess: Union[ndarray, Tensor] = None
    """A (h, w) complex tensor of the object initial guess."""

    type: enums.ObjectTypes = enums.ObjectTypes.TWO_D
    """Type of the object."""

    slice_spacings_m: Optional[ndarray] = None
    """Slice spacing in meters. Only required if `type == ObjectTypes.MULTISLICE`."""

    pixel_size_m: float = 1.0
    """The pixel size in meters."""

    l1_norm_constraint_weight: float = 0
    """The weight of the L1 norm constraint. Disabled if equal or less than 0."""

    l1_norm_constraint_stride: int = 1
    """The number of epochs between L1 norm constraint updates."""

    smoothness_constraint_alpha: float = 0
    """
    The relaxation smoothing constant. If greater than 0, the magnitude (but not phase)
    of the object will be smoothed every `smoothness_constraint_stride` epochs.

    Smoothing is done by constructing a 3x3 kernel of
    ```
        alpha, alpha,         alpha
        alpha, 1 - 8 * alpha, alpha
        alpha, alpha,         alpha
    ```
    and convolve it with the object magnitude. When `alpha == 1 / 8`, the smoothing power
    is maximal. The value of alpha should not be larger than 1 / 8.
    """

    smoothness_constraint_stride: int = 1
    """The number of epochs between smoothness constraint updates."""


@dataclasses.dataclass
class ProbeOptions(ParameterOptions):
    """
    The probe configuration.

    The first OPR mode of all incoherent modes are always optimized aslong as
    `optimizable` is `True`. In addition to thtat, eigenmodes (of the first
    incoherent mode) are optimized when:
    - The probe has multiple OPR modes;
    - `OPRModeWeightsConfig` is given.
    """

    initial_guess: Union[ndarray, Tensor] = None
    """A (n_opr_modes, n_modes, h, w) complex tensor of the probe initial guess."""

    probe_power: float = 0.0
    """
    The target probe power. If greater than 0, probe power constraint
    is run every `probe_power_constraint_stride` epochs, where it scales the probe
    and object intensity such that the power of the far-field probe is `probe_power`.
    """

    probe_power_constraint_stride: int = 1
    """The number of epochs between probe power constraint updates."""

    orthogonalize_incoherent_modes: bool = False
    """Whether to orthogonalize incoherent probe modes. If True, the incoherent probe
    modes are orthogonalized every `orthogonalize_incoherent_modes_stride` epochs.
    """

    orthogonalize_incoherent_modes_stride: int = 1
    """The number of epochs between orthogonalizing the incoherent probe modes."""
<<<<<<< HEAD

=======
    
    orthogonalize_incoherent_modes_method: enums.OrthogonalizationMethods = enums.OrthogonalizationMethods.GS
    """The method to use for incoherent_mode orthogonalization."""
    
>>>>>>> b0cf29a1
    orthogonalize_opr_modes: bool = False
    """Whether to orthogonalize OPR modes. If True, the OPR modes are orthogonalized
    every `orthogonalize_opr_modes_stride` epochs.
    """

    orthogonalize_opr_modes_stride: int = 1
    """The number of epochs between orthogonalizing the OPR modes."""

    def check(self):
        if not (self.initial_guess is not None and self.initial_guess.ndim == 4):
            raise ValueError('Probe initial_guess must be a (n_opr_modes, n_modes, h, w) tensor.')


@dataclasses.dataclass
class ProbePositionOptions(ParameterOptions):

    position_x_m: Union[ndarray, Tensor] = None
    """The x position in meters."""

    position_y_m: Union[ndarray, Tensor] = None
    """The y position in meters."""

    pixel_size_m: float = 1.0
    """The pixel size in meters."""

    update_magnitude_limit: Optional[float] = 0
    """Magnitude limit of the probe update. No limit is imposed if it is 0."""


@dataclasses.dataclass
class OPRModeWeightsOptions(ParameterOptions):

    initial_weights: Union[ndarray] = None
    """
    The initial weight(s) of the eigenmode(s). Acceptable values include the following:
    - a (n_scan_points, n_opr_modes) array of initial weights for every point.
    - a (n_opr_modes,) array that gives the weights of each OPR mode. These weights
        will be duplicated for every point.
    """

    optimize_eigenmode_weights: bool = True
    """
    Whether to optimize eigenmode weights, i.e., the weights of the second and
    following OPR modes.

    At least one of `optimize_eigenmode_weights` and `optimize_intensity_variation`
    should be set to `True` if `optimizable` is `True`.
    """

    optimize_intensity_variation: bool = False
    """
    Whether to optimize intensity variation, i.e., the weight of the first OPR mode.

    At least one of `optimize_eigenmode_weights` and `optimize_intensity_variation`
    should be set to `True` if `optimizable` is `True`.
    """

    def check(self):
        if self.optimizable:
            if not (self.optimize_intensity_variation or self.optimize_eigenmode_weights):
                raise ValueError('When OPRModeWeights is optimizable, at least 1 of '
                                 'optimize_intensity_variation and optimize_eigenmode_weights '
                                 'should be set to True.')


@dataclasses.dataclass
class ReconstructorOptions(Options):

    # This should be superseded by CorrectionPlan in ParameterConfig when it is there.
    num_epochs: int = 100
    """The number of epochs to run."""

    batch_size: int = 1
    """The number of data to process in each minibatch."""

    default_device: enums.Devices = enums.Devices.GPU
    """The default device to use for computation."""

    gpu_indices: Sequence[int] = ()
    """The GPU indices to use for computation. If empty, use all available GPUs."""

    default_dtype: enums.Dtypes = enums.Dtypes.FLOAT32
    """The default data type to use for computation."""

    random_seed: Optional[int] = None
    """The random seed to use for reproducibility. If None, no seed will be set."""

    metric_function: Optional[enums.LossFunctions] = None
    """
    The function that computes the tracked cost. Different from the `loss_function`
    argument in some reconstructors, this function is only used for cost tracking
    and is not involved in the reconstruction math.
    """

    log_level: int | str = logging.INFO
    """The log level to use for logging."""

    def get_reconstructor_type(self) -> enums.Reconstructors:
        return enums.Reconstructors.base


@dataclasses.dataclass
class TaskOptions(Options):

    pass<|MERGE_RESOLUTION|>--- conflicted
+++ resolved
@@ -132,14 +132,10 @@
 
     orthogonalize_incoherent_modes_stride: int = 1
     """The number of epochs between orthogonalizing the incoherent probe modes."""
-<<<<<<< HEAD
-
-=======
-    
+
     orthogonalize_incoherent_modes_method: enums.OrthogonalizationMethods = enums.OrthogonalizationMethods.GS
     """The method to use for incoherent_mode orthogonalization."""
-    
->>>>>>> b0cf29a1
+
     orthogonalize_opr_modes: bool = False
     """Whether to orthogonalize OPR modes. If True, the OPR modes are orthogonalized
     every `orthogonalize_opr_modes_stride` epochs.
