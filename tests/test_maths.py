import ptychointerim.maths as pmath

import torch


def test_orthgonalize_gs():
    torch.manual_seed(123)
    x = torch.rand(2, 3, 4, 5)
<<<<<<< HEAD
    x = pmath.orthogonalize_gs(x, dim=(-2, -1), group_dim=1)
    prod = torch.sum(x[0, 0] * x[0, 1])
    assert prod < 1e-4
    
    
=======
    x = pmath.orthogonalize_gs(x, dim=(-2, -1))
    assert torch.sum(x[0, 0] * x[0, 1]) < 1e-5


>>>>>>> 8aae82ac
def test_orthgonalize_svd():
    torch.manual_seed(123)
    x = torch.rand(2, 4, 5) + 1j * torch.rand(2, 4, 5)
    x = pmath.orthogonalize_svd(x, dim=(-2, -1), group_dim=0)
    prod = torch.sum(x[0] * x[1].conj())
    assert prod.abs() < 1e-4
    
    x = torch.rand(2, 3, 4, 5) + 1j * torch.rand(2, 3, 4, 5)
    x = pmath.orthogonalize_svd(x, dim=(-2, -1), group_dim=1)
    prod = torch.sum(x[0, 0] * x[0, 1].conj())
    assert prod.abs() < 1e-4
    
    x = torch.rand(2, 3, 4, 5) + 1j * torch.rand(2, 3, 4, 5)
    x = pmath.orthogonalize_svd(x, dim=(-2, -1), group_dim=0)
    prod = torch.sum(x[0, 0] * x[1, 0].conj())
    assert prod.abs() < 1e-4


if __name__ == '__main__':
    test_orthgonalize_gs()
    test_orthgonalize_svd()<|MERGE_RESOLUTION|>--- conflicted
+++ resolved
@@ -6,30 +6,23 @@
 def test_orthgonalize_gs():
     torch.manual_seed(123)
     x = torch.rand(2, 3, 4, 5)
-<<<<<<< HEAD
     x = pmath.orthogonalize_gs(x, dim=(-2, -1), group_dim=1)
     prod = torch.sum(x[0, 0] * x[0, 1])
     assert prod < 1e-4
-    
-    
-=======
-    x = pmath.orthogonalize_gs(x, dim=(-2, -1))
-    assert torch.sum(x[0, 0] * x[0, 1]) < 1e-5
 
 
->>>>>>> 8aae82ac
 def test_orthgonalize_svd():
     torch.manual_seed(123)
     x = torch.rand(2, 4, 5) + 1j * torch.rand(2, 4, 5)
     x = pmath.orthogonalize_svd(x, dim=(-2, -1), group_dim=0)
     prod = torch.sum(x[0] * x[1].conj())
     assert prod.abs() < 1e-4
-    
+
     x = torch.rand(2, 3, 4, 5) + 1j * torch.rand(2, 3, 4, 5)
     x = pmath.orthogonalize_svd(x, dim=(-2, -1), group_dim=1)
     prod = torch.sum(x[0, 0] * x[0, 1].conj())
     assert prod.abs() < 1e-4
-    
+
     x = torch.rand(2, 3, 4, 5) + 1j * torch.rand(2, 3, 4, 5)
     x = pmath.orthogonalize_svd(x, dim=(-2, -1), group_dim=0)
     prod = torch.sum(x[0, 0] * x[1, 0].conj())
